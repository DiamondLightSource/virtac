"""N/B all of the data collection functions in the file should be run on the
default EPICS port for the live machine not 6064.
"""

import argparse
import csv
import os

import atip
import cothread
import numpy
import pytac
from cothread.catools import FORMAT_CTRL, caget

# Set the default string printing options for numpy arrays so that they are properly
# formatted when outputting them to the csv file
numpy.set_printoptions(threshold=100000)
numpy.set_printoptions(linewidth=100000)


def generate_feedback_pvs(all_elements, lattice):
    """Get feedback pvs. Also get families for tune feedback
    Args:
        all_elements (list): a list of elements
        lattice (pytac.lattice.Lattice): The pytac lattice being used by the virtual
        machine
    Returns:
        list[tuple]: Data to be written to csv
    """
    tune_quad_elements = set(
        all_elements.q1d
        + all_elements.q2d
        + all_elements.q3d
        + all_elements.q3b
        + all_elements.q2b
        + all_elements.q1b
    )
    # Data to be written is stored as a list of tuples each with structure:
    #     element index (int), field (str), pv (str), value (int), record_type (str).
    # We have special cases for four lattice fields that feedback systems read from.
    data: list[tuple] = [
        ("index", "field", "pv", "value", "record_type"),
        (0, "beam_current", "SR-DI-DCCT-01:SIGNAL", 300, "ai"),
        (0, "feedback_status", "CS-CS-MSTAT-01:FBSTAT", 2, "ai"),
        (0, "fofb_status", "SR01A-CS-FOFB-01:RUN", 0, "ao"),
        (0, "feedback_heart", "CS-CS-MSTAT-01:FBHEART", 10, "ao"),
    ]
    # Iterate over our elements to get the PV names.
    for elem in all_elements.hstr:
        pv_stem = elem.get_device("x_kick").name
        data.append((elem.index, "error_sum", pv_stem + ":ERCSUM", 0, "ai"))
        data.append((elem.index, "state", pv_stem + ":STATE", 2, "ai"))
    for elem in all_elements.vstr:
        pv_stem = elem.get_device("y_kick").name
        data.append((elem.index, "error_sum", pv_stem + ":ERCSUM", 0, "ai"))
        data.append((elem.index, "state", pv_stem + ":STATE", 2, "ai"))
    for elem in all_elements.bpm:
        data.append(
            (elem.index, "enabled", elem.get_pv_name("enabled", pytac.RB), 1, "ai")
        )
    # Add elements for Tune Feedback
    for elem in tune_quad_elements:
        data.append(
            (elem.index, "offset", elem.get_device("b1").name + ":OFFSET1", 0, "ai")
        )

    # BPM ID for the x axis of beam position plot
    bpm_ids = "["
    for pv in lattice.get_element_pv_names("BPM", "x", pytac.RB):
        bpm_ids += f"{int(pv[2:4]) + 0.1 * int(pv[14:16]):.1f} "
    bpm_ids = bpm_ids.rstrip()
    bpm_ids += "]"  # Should look like [1.1 1.2 1.3 ...]
    data.append(
        (
            0,
            "bpm_id",
            "SR-DI-EBPM-01:BPMID",
            bpm_ids,
            "wfm",
        )
    )

    return data


def generate_bba_pvs(all_elements, symmetry):
    """Data to be written is stored as a list of tuples each with structure:
    element index (int), field (str), pv (str), value (int), record_type (str).
    """
    data: list[tuple] = [("index", "field", "pv", "value", "record_type")]
    # Iterate over the BPMs to construct the PV names.
    for elem in all_elements.bpm:
        pv_stem = elem.get_device("enabled").name
        data.append(
            (elem.index, "golden_offset_x", pv_stem + ":CF:GOLDEN_X_S", 0, "ao")
        )
        data.append(
            (elem.index, "golden_offset_y", pv_stem + ":CF:GOLDEN_Y_S", 0, "ao")
        )
        data.append((elem.index, "bcd_offset_x", pv_stem + ":CF:BCD_X_S", 0, "ao"))
        data.append((elem.index, "bcd_offset_y", pv_stem + ":CF:BCD_Y_S", 0, "ao"))
        data.append((elem.index, "bba_offset_x", pv_stem + ":CF:BBA_X_S", 0, "ao"))
        data.append((elem.index, "bba_offset_y", pv_stem + ":CF:BBA_Y_S", 0, "ao"))
    for cell in range(1, symmetry + 1):
        padded_cell = str(cell).zfill(2)
        pv_stem = f"SR{padded_cell}A-CS-FOFB-01"
        # Waveform records
        data.append(
            (
                cell,
                f"cell_{padded_cell}_excite_start_times",
                f"{pv_stem}:EXCITE:START_TIMES",
                str(numpy.zeros(18)).replace("\n", ""),
                "wfm",
            )
        )
        data.append(
            (
                cell,
                f"cell_{padded_cell}_excite_amps",
                f"{pv_stem}:EXCITE:AMPS",
                str(numpy.zeros(18)).replace("\n", ""),
                "wfm",
            )
        )
        data.append(
            (
                cell,
                f"cell_{padded_cell}_excite_deltas",
                f"{pv_stem}:EXCITE:DELTAS",
                str(numpy.zeros(18)).replace("\n", ""),
                "wfm",
            )
        )
        data.append(
            (
                cell,
                f"cell_{padded_cell}_excite_ticks",
                f"{pv_stem}:EXCITE:TICKS",
                str(numpy.zeros(18)).replace("\n", ""),
                "wfm",
            )
        )
        # ao record
        data.append(
            (
                cell,
                f"cell_{padded_cell}_excite_prime",
                f"{pv_stem}:EXCITE:PRIME",
                0,
                "ao",
            )
        )
    return data


def get_element_pv_data(element, pvs, data):
    """Get the control limits and precision values from the live machine for
    all normal PVS.

    Args:
        element (pytac.lattice.Element | pytac.lattice.Lattice): An element of the pytac
        lattice or the lattice itself
        pvs (list[str]): A list of pv names which we have already found
        data (list[tuple]): A list of tuples, with each tuple being a collection of data
        about one pv.
    """
<<<<<<< HEAD
    data: list[tuple] = [
        ("pv", "upper", "lower", "precision", "drive_high", "drive_low", "scan")
    ]
    pvs: str = []
    all_elements = list(lattice)
    all_elements.insert(0, lattice)
    # These pvs need to be configured with their SCAN fields set to 1 second. This is
    # different to the SCAN field in the LIVE pv, so we cant just caget it.
    refresh_pvs = ["SR-DI-EMIT-01:HEMIT", "SR-DI-EMIT-01:VEMIT"]
    for element in all_elements:
        lat_fields = element.get_fields()
        # Only get the fields that exist in the LIVE and SIM pytac lattices
        lat_fields = set(lat_fields[pytac.LIVE]) & set(lat_fields[pytac.SIM])
        for field in lat_fields:
            if not isinstance(element.get_device(field), pytac.device.SimpleDevice):
                rb_pv = element.get_pv_name(field, pytac.RB)
                if rb_pv not in pvs:
                    pvs.append(rb_pv)
                    ctrl = caget(rb_pv, format=FORMAT_CTRL)
                    data.append(
                        (
                            rb_pv,
                            ctrl.upper_ctrl_limit,
                            ctrl.lower_ctrl_limit,
                            ctrl.precision,
                            ctrl.upper_disp_limit,
                            ctrl.lower_disp_limit,
                            "1 second" if rb_pv in refresh_pvs else "I/O Intr",
                        )
                    )
                    try:
                        sp_pv = element.get_pv_name(field, pytac.SP)
                    except pytac.exceptions.HandleException:
                        pass
                    else:
                        if sp_pv not in pvs:
                            pvs.append(sp_pv)
                            ctrl = caget(sp_pv, format=FORMAT_CTRL)
                            data.append(
                                (
                                    sp_pv,
                                    ctrl.upper_ctrl_limit,
                                    ctrl.lower_ctrl_limit,
                                    ctrl.precision,
                                    ctrl.upper_disp_limit,
                                    ctrl.lower_disp_limit,
                                    "1 second" if sp_pv in refresh_pvs else "I/O Intr",
                                )
                            )
=======
    lat_fields = element.get_fields()
    lat_fields = set(lat_fields[pytac.LIVE]) & set(lat_fields[pytac.SIM])
    # These pvs need to be configured with their SCAN fields set to 1 second. This is
    # different to the SCAN field in the LIVE pv, so we cant just caget it.
    refresh_pvs = ["SR-DI-EMIT-01:HEMIT", "SR-DI-EMIT-01:VEMIT"]
    for field in lat_fields:
        if not isinstance(element.get_device(field), pytac.device.SimpleDevice):
            pv = element.get_pv_name(field, pytac.RB)
            ctrl = caget(pv, format=FORMAT_CTRL, timeout=10)
            if pv not in pvs:
                pvs.append(pv)
                data.append(
                    (
                        pv,
                        ctrl.upper_ctrl_limit,
                        ctrl.lower_ctrl_limit,
                        ctrl.precision,
                        ctrl.upper_disp_limit,
                        ctrl.lower_disp_limit,
                        "1 second" if pv in refresh_pvs else "I/O Intr",
                    )
                )
                try:
                    pv = element.get_pv_name(field, pytac.SP)
                except pytac.exceptions.HandleException:
                    pass
                else:
                    ctrl = caget(pv, format=FORMAT_CTRL, timeout=10)
                    data.append(
                        (
                            pv,
                            ctrl.upper_ctrl_limit,
                            ctrl.lower_ctrl_limit,
                            ctrl.precision,
                            ctrl.upper_disp_limit,
                            ctrl.lower_disp_limit,
                            "1 second" if pv in refresh_pvs else "I/O Intr",
                        )
                    )


def generate_pv_limits(lattice):
    """Loop through each element in the lattice and spawn a cothread which will then
    do a caget to get pv data for the element.

    Args:
        lattice (pytac.lattice.Lattice): The pytac lattice being used by the virtual
        machine
    """
    data: list[tuple] = [
        ("pv", "upper", "lower", "precision", "drive_high", "drive_low", "refresh")
    ]
    pvs: list[str] = []
    caget_handles: list[cothread.Spawn] = []
    # Add limits for lattice elements
    all_elements = list(lattice)
    all_elements.insert(0, lattice)
    for element in all_elements:
        caget_handles.append(cothread.Spawn(get_element_pv_data, element, pvs, data))
    for caget_handle in caget_handles:
        caget_handle.Wait()
>>>>>>> 4d407391
    return data


def generate_mirrored_pvs(lattice):
    """Structure of data:

    output_type:
        The type of output record to create, only 'ai', 'longIn',
        'Waveform' types are currently supported; if '' then output to an
        existing in record already created in VirtacServer, 'caput' is also a
        special case it creates a mask for cothread.catools.caput calling
        set(value) on this mask will call caput with the output PV and the
        passed value.

    mirror_type (The type of mirroring to apply):

        - basic: set the value of the input record to the output record.
        - summate: sum the values of the input records and set the result to
            the output record.
        - collate: create a Waveform record from the values of the input PVs.
        - transform: apply the specified transformation function to the value
            of the input record and set the result to the output record. N.B.
            the only transformation type currently supported is 'inverse'.

    in_pv:
        The PV(s) to be monitored, on change mirror is updated, if multiple
        then the PVs should be separated by a comma and one space.

    out_pv:
        The single PV to output to, if a 'record type' is spcified then a new
        record will be created and so must not exist already.

    value:
        The inital value of the output record.

    refresh:
        Whether the out_pv should have its softioc record's SCAN field set to
        '1 second' which will cause it to process every second.
    """
    data: list[tuple] = [
<<<<<<< HEAD
        ("output_type", "mirror_type", "in_pv", "out_pv", "value", "scan")
=======
        ("output_type", "mirror_type", "in_pv", "out_pv", "value", "refresh")
>>>>>>> 4d407391
    ]
    # Tune PV aliases.
    tune = [
        lattice.get_value("tune_x", pytac.RB, data_source=pytac.SIM),
        lattice.get_value("tune_y", pytac.RB, data_source=pytac.SIM),
    ]
    data.append(
        (
            "ai",
            "basic",
            "SR23C-DI-TMBF-01:X:TUNE:TUNE",
            "SR23C-DI-TMBF-01:TUNE:TUNE",
            tune[0],
            "1 second",
        )
    )
    data.append(
        (
            "ai",
            "basic",
            "SR23C-DI-TMBF-01:Y:TUNE:TUNE",
            "SR23C-DI-TMBF-02:TUNE:TUNE",
            tune[1],
            "1 second",
        )
    )
    # Combined emittance and average emittance PVs.
    emit = [
        lattice.get_value("emittance_x", pytac.RB, data_source=pytac.SIM),
        lattice.get_value("emittance_y", pytac.RB, data_source=pytac.SIM),
    ]
    data.append(
        (
            "ai",
            "basic",
            "SR-DI-EMIT-01:HEMIT",
            "SR-DI-EMIT-01:HEMIT_MEAN",
            emit[0],
            "I/O Intr",
        )
    )
    data.append(
        (
            "ai",
            "basic",
            "SR-DI-EMIT-01:VEMIT",
            "SR-DI-EMIT-01:VEMIT_MEAN",
            emit[1],
            "I/O Intr",
        )
    )
    data.append(
        (
            "ai",
            "summate",
            "SR-DI-EMIT-01:HEMIT, SR-DI-EMIT-01:VEMIT",
            "SR-DI-EMIT-01:EMITTANCE",
            sum(emit),
            "I/O Intr",
        )
    )
    # Electron BPMs enabled.
    bpm_enabled_pvs = lattice.get_element_pv_names("BPM", "enabled", pytac.RB)
    data.append(
        (
            "wfm",
            "collate",
            ", ".join(bpm_enabled_pvs),
            "EBPM-ENABLED:INTERIM",
<<<<<<< HEAD
            numpy.zeros(len(bpm_enabled_pvs)),
=======
            str(numpy.zeros(len(bpm_enabled_pvs))).replace("\n", ""),
>>>>>>> 4d407391
            "I/O Intr",
        )
    )
    data.append(
        (
            "wfm",
            "inverse",
            "EBPM-ENABLED:INTERIM",
            "SR-DI-EBPM-01:ENABLED",
<<<<<<< HEAD
            numpy.zeros(len(bpm_enabled_pvs)),
=======
            str(numpy.zeros(len(bpm_enabled_pvs))).replace("\n", ""),
>>>>>>> 4d407391
            "I/O Intr",
        )
    )
    # BPM x positions for display on diagnostics screen.
    bpm_x_pvs = lattice.get_element_pv_names("BPM", "x", pytac.RB)
    data.append(
        (
            "wfm",
            "collate",
            ", ".join(bpm_x_pvs),
            "SR-DI-EBPM-01:SA:X",
<<<<<<< HEAD
            numpy.zeros(len(bpm_x_pvs)),
=======
            str(numpy.zeros(len(bpm_x_pvs))).replace("\n", ""),
>>>>>>> 4d407391
            "I/O Intr",
        )
    )
    # BPM y positions for display on diagnostics screen.
    bpm_y_pvs = lattice.get_element_pv_names("BPM", "y", pytac.RB)
    data.append(
        (
            "wfm",
            "collate",
            ", ".join(bpm_y_pvs),
            "SR-DI-EBPM-01:SA:Y",
<<<<<<< HEAD
            numpy.zeros(len(bpm_y_pvs)),
=======
            str(numpy.zeros(len(bpm_y_pvs))).replace("\n", ""),
>>>>>>> 4d407391
            "I/O Intr",
        )
    )
    return data


def generate_tune_pvs(lattice):
    """Get the PVs associated with the tune feedback system, the structure of
    data is:
    set_pv: The PV to set the offset to.
    offset_pv: The PV which the set pv reads the offset from.
    delta_pv: The PV to get the offset from.
    """
    data: list[tuple] = [("set_pv", "offset_pv", "delta_pv")]
    # Offset PV for quadrupoles in tune feedback.
    tune_pvs = []
    offset_pvs = []
    delta_pvs = []
    for family in ["Q1D", "Q2D", "Q3D", "Q3B", "Q2B", "Q1B"]:
        tune_pvs.extend(lattice.get_element_pv_names(family, "b1", pytac.SP))
    for pv in tune_pvs:
        offset_pvs.append(":".join([pv.split(":")[0], "OFFSET1"]))
        delta_pvs.append(f"SR-CS-TFB-01:{pv[2:4]}{pv[9:12]}{pv[13:15]}:I")
    for tune_pv, offset_pv, delta_pv in zip(
        tune_pvs, offset_pvs, delta_pvs, strict=False
    ):
        data.append((tune_pv, offset_pv, delta_pv))
    return data


def write_data_to_file(data, filename, ring_mode):
    """Write the collected data to a .csv file with the given name. If the file
    already exists it will be overwritten.

    Args:
        data (list): a list of tuples, the data to write to the .csv file.
        filename (str): the name of the .csv file to write the data to.
    """
    if not filename.endswith(".csv"):
        filename += ".csv"
    filepath = os.path.join(
        os.path.abspath(os.path.dirname(__file__)), "data", ring_mode, filename
    )
    column_titles = data[0]
    sorted_data = sorted(data[1:])
    with open(filepath, "w", newline="") as file:
        csv_writer = csv.writer(file)
        csv_writer.writerows([column_titles] + sorted_data)


def parse_arguments():
    """The arguments passed to this script to configure how the csv is to be created"""
    parser = argparse.ArgumentParser(
        description="Generate CSV file to define the PVs served by the "
        "virtual accelerator IOC."
    )
    parser.add_argument(
        "ring_mode",
        nargs="?",
        type=str,
        help="Ring mode name",
        default="I04",
    )
    parser.add_argument(
        "--feedback",
        help="Filename for output feedback PVs CSV file",
        default="feedback.csv",
    )
    parser.add_argument(
        "--limits",
        help="Filename for output PV limits CSV file",
        default="limits.csv",
    )
    parser.add_argument(
        "--mirrored",
        help="Filename for output mirrored PVs CSV file",
        default="mirrored.csv",
    )
    parser.add_argument(
        "--tune",
        help="Filename for output tune feedback offset PVs CSV file",
        default="tunefb.csv",
    )
    parser.add_argument(
        "--bba",
        help="Filename for output beam-based-alignment PVs CSV file",
        default="bba.csv",
    )
    return parser.parse_args()


if __name__ == "__main__":
    args = parse_arguments()
    lattice = atip.utils.loader(args.ring_mode)
    all_elements = atip.utils.preload(lattice)
    print("Creating feedback PVs CSV file.")
    data = generate_feedback_pvs(all_elements, lattice)
    write_data_to_file(data, args.feedback, args.ring_mode)
    print("Creating BBA PVs CSV file.")
    data = generate_bba_pvs(all_elements, lattice.symmetry)
    write_data_to_file(data, args.bba, args.ring_mode)
    print("Creating limits PVs CSV file.")
    data = generate_pv_limits(lattice)
    write_data_to_file(data, args.limits, args.ring_mode)
    print("Creating mirrored PVs CSV file.")
    data = generate_mirrored_pvs(lattice)
    write_data_to_file(data, args.mirrored, args.ring_mode)
    print("Creating tune PVs CSV file.")
    data = generate_tune_pvs(lattice)
    write_data_to_file(data, args.tune, args.ring_mode)<|MERGE_RESOLUTION|>--- conflicted
+++ resolved
@@ -110,7 +110,7 @@
                 cell,
                 f"cell_{padded_cell}_excite_start_times",
                 f"{pv_stem}:EXCITE:START_TIMES",
-                str(numpy.zeros(18)).replace("\n", ""),
+                numpy.zeros(18),
                 "wfm",
             )
         )
@@ -119,7 +119,7 @@
                 cell,
                 f"cell_{padded_cell}_excite_amps",
                 f"{pv_stem}:EXCITE:AMPS",
-                str(numpy.zeros(18)).replace("\n", ""),
+                numpy.zeros(18),
                 "wfm",
             )
         )
@@ -128,7 +128,7 @@
                 cell,
                 f"cell_{padded_cell}_excite_deltas",
                 f"{pv_stem}:EXCITE:DELTAS",
-                str(numpy.zeros(18)).replace("\n", ""),
+                numpy.zeros(18),
                 "wfm",
             )
         )
@@ -137,7 +137,7 @@
                 cell,
                 f"cell_{padded_cell}_excite_ticks",
                 f"{pv_stem}:EXCITE:TICKS",
-                str(numpy.zeros(18)).replace("\n", ""),
+                numpy.zeros(18),
                 "wfm",
             )
         )
@@ -165,96 +165,46 @@
         data (list[tuple]): A list of tuples, with each tuple being a collection of data
         about one pv.
     """
-<<<<<<< HEAD
-    data: list[tuple] = [
-        ("pv", "upper", "lower", "precision", "drive_high", "drive_low", "scan")
-    ]
-    pvs: str = []
-    all_elements = list(lattice)
-    all_elements.insert(0, lattice)
-    # These pvs need to be configured with their SCAN fields set to 1 second. This is
-    # different to the SCAN field in the LIVE pv, so we cant just caget it.
-    refresh_pvs = ["SR-DI-EMIT-01:HEMIT", "SR-DI-EMIT-01:VEMIT"]
-    for element in all_elements:
-        lat_fields = element.get_fields()
-        # Only get the fields that exist in the LIVE and SIM pytac lattices
-        lat_fields = set(lat_fields[pytac.LIVE]) & set(lat_fields[pytac.SIM])
-        for field in lat_fields:
-            if not isinstance(element.get_device(field), pytac.device.SimpleDevice):
-                rb_pv = element.get_pv_name(field, pytac.RB)
-                if rb_pv not in pvs:
-                    pvs.append(rb_pv)
-                    ctrl = caget(rb_pv, format=FORMAT_CTRL)
-                    data.append(
-                        (
-                            rb_pv,
-                            ctrl.upper_ctrl_limit,
-                            ctrl.lower_ctrl_limit,
-                            ctrl.precision,
-                            ctrl.upper_disp_limit,
-                            ctrl.lower_disp_limit,
-                            "1 second" if rb_pv in refresh_pvs else "I/O Intr",
-                        )
-                    )
-                    try:
-                        sp_pv = element.get_pv_name(field, pytac.SP)
-                    except pytac.exceptions.HandleException:
-                        pass
-                    else:
-                        if sp_pv not in pvs:
-                            pvs.append(sp_pv)
-                            ctrl = caget(sp_pv, format=FORMAT_CTRL)
-                            data.append(
-                                (
-                                    sp_pv,
-                                    ctrl.upper_ctrl_limit,
-                                    ctrl.lower_ctrl_limit,
-                                    ctrl.precision,
-                                    ctrl.upper_disp_limit,
-                                    ctrl.lower_disp_limit,
-                                    "1 second" if sp_pv in refresh_pvs else "I/O Intr",
-                                )
-                            )
-=======
     lat_fields = element.get_fields()
     lat_fields = set(lat_fields[pytac.LIVE]) & set(lat_fields[pytac.SIM])
     # These pvs need to be configured with their SCAN fields set to 1 second. This is
     # different to the SCAN field in the LIVE pv, so we cant just caget it.
-    refresh_pvs = ["SR-DI-EMIT-01:HEMIT", "SR-DI-EMIT-01:VEMIT"]
+    scan_pvs = ["SR-DI-EMIT-01:HEMIT", "SR-DI-EMIT-01:VEMIT"]
     for field in lat_fields:
         if not isinstance(element.get_device(field), pytac.device.SimpleDevice):
-            pv = element.get_pv_name(field, pytac.RB)
-            ctrl = caget(pv, format=FORMAT_CTRL, timeout=10)
-            if pv not in pvs:
-                pvs.append(pv)
+            rb_pv = element.get_pv_name(field, pytac.RB)
+            if rb_pv not in pvs:
+                ctrl = caget(rb_pv, format=FORMAT_CTRL, timeout=10)
+                pvs.append(rb_pv)
                 data.append(
                     (
-                        pv,
+                        rb_pv,
                         ctrl.upper_ctrl_limit,
                         ctrl.lower_ctrl_limit,
                         ctrl.precision,
                         ctrl.upper_disp_limit,
                         ctrl.lower_disp_limit,
-                        "1 second" if pv in refresh_pvs else "I/O Intr",
+                        "1 second" if rb_pv in scan_pvs else "I/O Intr",
                     )
                 )
                 try:
-                    pv = element.get_pv_name(field, pytac.SP)
+                    sp_pv = element.get_pv_name(field, pytac.SP)
                 except pytac.exceptions.HandleException:
                     pass
                 else:
-                    ctrl = caget(pv, format=FORMAT_CTRL, timeout=10)
-                    data.append(
-                        (
-                            pv,
-                            ctrl.upper_ctrl_limit,
-                            ctrl.lower_ctrl_limit,
-                            ctrl.precision,
-                            ctrl.upper_disp_limit,
-                            ctrl.lower_disp_limit,
-                            "1 second" if pv in refresh_pvs else "I/O Intr",
+                    if sp_pv not in pvs:
+                        ctrl = caget(sp_pv, format=FORMAT_CTRL, timeout=10)
+                        data.append(
+                            (
+                                sp_pv,
+                                ctrl.upper_ctrl_limit,
+                                ctrl.lower_ctrl_limit,
+                                ctrl.precision,
+                                ctrl.upper_disp_limit,
+                                ctrl.lower_disp_limit,
+                                "1 second" if sp_pv in scan_pvs else "I/O Intr",
+                            )
                         )
-                    )
 
 
 def generate_pv_limits(lattice):
@@ -266,7 +216,7 @@
         machine
     """
     data: list[tuple] = [
-        ("pv", "upper", "lower", "precision", "drive_high", "drive_low", "refresh")
+        ("pv", "upper", "lower", "precision", "drive_high", "drive_low", "scan")
     ]
     pvs: list[str] = []
     caget_handles: list[cothread.Spawn] = []
@@ -277,7 +227,6 @@
         caget_handles.append(cothread.Spawn(get_element_pv_data, element, pvs, data))
     for caget_handle in caget_handles:
         caget_handle.Wait()
->>>>>>> 4d407391
     return data
 
 
@@ -313,16 +262,12 @@
     value:
         The inital value of the output record.
 
-    refresh:
+    scan:
         Whether the out_pv should have its softioc record's SCAN field set to
         '1 second' which will cause it to process every second.
     """
     data: list[tuple] = [
-<<<<<<< HEAD
         ("output_type", "mirror_type", "in_pv", "out_pv", "value", "scan")
-=======
-        ("output_type", "mirror_type", "in_pv", "out_pv", "value", "refresh")
->>>>>>> 4d407391
     ]
     # Tune PV aliases.
     tune = [
@@ -392,11 +337,7 @@
             "collate",
             ", ".join(bpm_enabled_pvs),
             "EBPM-ENABLED:INTERIM",
-<<<<<<< HEAD
             numpy.zeros(len(bpm_enabled_pvs)),
-=======
-            str(numpy.zeros(len(bpm_enabled_pvs))).replace("\n", ""),
->>>>>>> 4d407391
             "I/O Intr",
         )
     )
@@ -406,11 +347,7 @@
             "inverse",
             "EBPM-ENABLED:INTERIM",
             "SR-DI-EBPM-01:ENABLED",
-<<<<<<< HEAD
             numpy.zeros(len(bpm_enabled_pvs)),
-=======
-            str(numpy.zeros(len(bpm_enabled_pvs))).replace("\n", ""),
->>>>>>> 4d407391
             "I/O Intr",
         )
     )
@@ -422,11 +359,7 @@
             "collate",
             ", ".join(bpm_x_pvs),
             "SR-DI-EBPM-01:SA:X",
-<<<<<<< HEAD
             numpy.zeros(len(bpm_x_pvs)),
-=======
-            str(numpy.zeros(len(bpm_x_pvs))).replace("\n", ""),
->>>>>>> 4d407391
             "I/O Intr",
         )
     )
@@ -438,11 +371,7 @@
             "collate",
             ", ".join(bpm_y_pvs),
             "SR-DI-EBPM-01:SA:Y",
-<<<<<<< HEAD
             numpy.zeros(len(bpm_y_pvs)),
-=======
-            str(numpy.zeros(len(bpm_y_pvs))).replace("\n", ""),
->>>>>>> 4d407391
             "I/O Intr",
         )
     )
